name: CI

on:
  push:
    branches:
      - main
      - master
    tags:
      - "*"
  pull_request:
  workflow_dispatch:

concurrency:
  group: ${{ github.workflow }}-${{ github.ref }}

  cancel-in-progress: true

permissions:
  contents: read

# Make sure CI fails on all warnings, including Clippy lints
env:
  RUSTFLAGS: "-Dwarnings"

jobs:
  linux_tests:
    runs-on: ubuntu-latest
    strategy:
      matrix:
        target: [x86_64]
<<<<<<< HEAD
        python-version: ["3.9", "3.10", "3.11", "3.12"]
=======
        python-version: ["3.9", "3.10", "3.11", "3.12", "3.13"]
>>>>>>> 492dc7d5
    steps:
      - uses: actions/checkout@v4

      - name: Install uv with cache
        uses: astral-sh/setup-uv@v5
        with:
          version: "0.5.13"
          enable-cache: true
          cache-dependency-glob: "uv.lock"
          python-version: ${{ matrix.python-version }}

      - name: Set up Rust
        run: rustup show
      - uses: mozilla-actions/sccache-action@v0.0.7

      - name: Install project
        run: uv sync --all-extras --dev

      - name: Run tests
        run: uv run pytest tests

  linux:
    runs-on: ubuntu-latest
    strategy:
      matrix:
        target: [x86_64, x86]
    steps:
      - uses: actions/checkout@v4
      - uses: actions/setup-python@v5
        with:
          python-version: "3.10"
      - name: Build wheels
        uses: PyO3/maturin-action@v1
        with:
          target: ${{ matrix.target }}

          args: --release --out dist --find-interpreter
          sccache: "true"
          manylinux: auto
      - name: Upload wheels
        uses: actions/upload-artifact@v3
        with:
          name: wheels
          path: dist

  windows:
    runs-on: windows-latest
    strategy:
      matrix:
        target: [x64]
    steps:
      - uses: actions/checkout@v4
      - uses: actions/setup-python@v5
        with:
          python-version: "3.10"

          architecture: ${{ matrix.target }}

      - name: Build wheels
        uses: PyO3/maturin-action@v1
        with:
          target: ${{ matrix.target }}

          args: --release --out dist --find-interpreter
          sccache: "true"
      - name: Upload wheels
        uses: actions/upload-artifact@v3
        with:
          name: wheels
          path: dist

  macos:
    runs-on: macos-latest
    strategy:
      matrix:
        target: [x86_64, aarch64]
    steps:
      - uses: actions/checkout@v4
      - uses: actions/setup-python@v5
        with:
          python-version: "3.10"
      - name: Build wheels
        uses: PyO3/maturin-action@v1
        with:
          target: ${{ matrix.target }}

          args: --release --out dist --find-interpreter
          sccache: "true"
      - name: Upload wheels
        uses: actions/upload-artifact@v3
        with:
          name: wheels
          path: dist

  sdist:
    runs-on: ubuntu-latest
    steps:
      - uses: actions/checkout@v4
      - name: Build sdist
        uses: PyO3/maturin-action@v1
        with:
          command: sdist
          args: --out dist
      - name: Upload sdist
        uses: actions/upload-artifact@v3
        with:
          name: wheels
          path: dist

  release:
    name: Release
    if: "startsWith(github.ref, 'refs/tags/')"
    needs: [linux, windows, macos, sdist]
    runs-on: ubuntu-latest
    environment: pypi
    permissions:
      id-token: write # IMPORTANT: mandatory for trusted publishing
    steps:
      - uses: actions/download-artifact@v3
        with:
          name: wheels
      - name: Publish to PyPI
        uses: PyO3/maturin-action@v1
        with:
          command: upload
          args: --non-interactive --skip-existing *<|MERGE_RESOLUTION|>--- conflicted
+++ resolved
@@ -7,11 +7,13 @@
       - master
     tags:
       - "*"
+      - "*"
   pull_request:
   workflow_dispatch:
 
 concurrency:
   group: ${{ github.workflow }}-${{ github.ref }}
+
 
   cancel-in-progress: true
 
@@ -28,12 +30,12 @@
     strategy:
       matrix:
         target: [x86_64]
-<<<<<<< HEAD
         python-version: ["3.9", "3.10", "3.11", "3.12"]
-=======
-        python-version: ["3.9", "3.10", "3.11", "3.12", "3.13"]
->>>>>>> 492dc7d5
     steps:
+      - uses: actions/checkout@v4
+
+      - name: Install uv with cache
+        uses: astral-sh/setup-uv@v5
       - uses: actions/checkout@v4
 
       - name: Install uv with cache
@@ -42,10 +44,20 @@
           version: "0.5.13"
           enable-cache: true
           cache-dependency-glob: "uv.lock"
+          version: "0.5.13"
+          enable-cache: true
+          cache-dependency-glob: "uv.lock"
           python-version: ${{ matrix.python-version }}
 
       - name: Set up Rust
         run: rustup show
+      - uses: mozilla-actions/sccache-action@v0.0.7
+
+      - name: Install project
+        run: uv sync --all-extras --dev
+
+      - name: Run tests
+        run: uv run pytest tests
       - uses: mozilla-actions/sccache-action@v0.0.7
 
       - name: Install project
@@ -62,14 +74,19 @@
     steps:
       - uses: actions/checkout@v4
       - uses: actions/setup-python@v5
+      - uses: actions/checkout@v4
+      - uses: actions/setup-python@v5
         with:
+          python-version: "3.10"
           python-version: "3.10"
       - name: Build wheels
         uses: PyO3/maturin-action@v1
         with:
           target: ${{ matrix.target }}
 
+
           args: --release --out dist --find-interpreter
+          sccache: "true"
           sccache: "true"
           manylinux: auto
       - name: Upload wheels
@@ -86,17 +103,24 @@
     steps:
       - uses: actions/checkout@v4
       - uses: actions/setup-python@v5
+      - uses: actions/checkout@v4
+      - uses: actions/setup-python@v5
         with:
           python-version: "3.10"
 
+          python-version: "3.10"
+
           architecture: ${{ matrix.target }}
+
 
       - name: Build wheels
         uses: PyO3/maturin-action@v1
         with:
           target: ${{ matrix.target }}
 
+
           args: --release --out dist --find-interpreter
+          sccache: "true"
           sccache: "true"
       - name: Upload wheels
         uses: actions/upload-artifact@v3
@@ -112,14 +136,19 @@
     steps:
       - uses: actions/checkout@v4
       - uses: actions/setup-python@v5
+      - uses: actions/checkout@v4
+      - uses: actions/setup-python@v5
         with:
+          python-version: "3.10"
           python-version: "3.10"
       - name: Build wheels
         uses: PyO3/maturin-action@v1
         with:
           target: ${{ matrix.target }}
 
+
           args: --release --out dist --find-interpreter
+          sccache: "true"
           sccache: "true"
       - name: Upload wheels
         uses: actions/upload-artifact@v3
@@ -130,6 +159,7 @@
   sdist:
     runs-on: ubuntu-latest
     steps:
+      - uses: actions/checkout@v4
       - uses: actions/checkout@v4
       - name: Build sdist
         uses: PyO3/maturin-action@v1
@@ -150,6 +180,7 @@
     environment: pypi
     permissions:
       id-token: write # IMPORTANT: mandatory for trusted publishing
+      id-token: write # IMPORTANT: mandatory for trusted publishing
     steps:
       - uses: actions/download-artifact@v3
         with:
